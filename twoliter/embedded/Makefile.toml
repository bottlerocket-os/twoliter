[config]
skip_core_tasks = true
default_to_workspace = false

[env]
# The directory into which Twoliter has installed tools (e.g. buildsys,
# rpm2img, etc.) There can be no reasonable default for this, it must be
# specified when running cargo make.
TWOLITER_TOOLS_DIR = ""
BUILDSYS_ARCH = { script = ['echo "${BUILDSYS_ARCH:-$(uname -m)}"'] }
BUILDSYS_ROOT_DIR = "${CARGO_MAKE_WORKING_DIRECTORY}"
BUILDSYS_BUILD_DIR = "${BUILDSYS_ROOT_DIR}/build"
BUILDSYS_PACKAGES_DIR = "${BUILDSYS_BUILD_DIR}/rpms"
BUILDSYS_KITS_DIR = "${BUILDSYS_BUILD_DIR}/kits"
BUILDSYS_STATE_DIR = "${BUILDSYS_BUILD_DIR}/state"
BUILDSYS_IMAGES_DIR = "${BUILDSYS_BUILD_DIR}/images"
BUILDSYS_LOGS_DIR = "${BUILDSYS_BUILD_DIR}/logs"
BUILDSYS_TOOLS_DIR = "${BUILDSYS_ROOT_DIR}/tools"
BUILDSYS_SOURCES_DIR = "${BUILDSYS_ROOT_DIR}/sources"
BUILDSYS_SBKEYS_DIR = "${BUILDSYS_ROOT_DIR}/sbkeys"
BUILDSYS_CACERTS_BUNDLE_OVERRIDE = ""
BUILDSYS_METADATA_DIR = "${BUILDSYS_BUILD_DIR}/metadata"
BUILDSYS_CARGO_METADATA_PATH = "${BUILDSYS_METADATA_DIR}/cargo_metadata.json"
BUILDSYS_SBKEYS_PROFILE = { script = ['echo "${BUILDSYS_SBKEYS_PROFILE:-local}"'] }
BUILDSYS_TIMESTAMP = { script = ["date +%s"] }
BUILDSYS_VERSION_BUILD = { script = ["git describe --always --dirty --exclude '*' || echo 00000000"] }
# For now, release config path can't be overridden with -e, because it's used
# later in this section.  You have to edit the path here in Makefile.toml to
# use a different Release.toml.
BUILDSYS_RELEASE_CONFIG_PATH = "${BUILDSYS_ROOT_DIR}/Release.toml"
# This can be overridden with -e to build a different variant from the variants/ directory
BUILDSYS_VARIANT = { script = ['echo "${BUILDSYS_VARIANT:-aws-k8s-1.24}"'] }
# Product name used for file and directory naming
BUILDSYS_NAME = "bottlerocket"
# "Pretty" name used to identify OS in os-release, bootloader, etc.
# If you're building a Bottlerocket remix, you'd want to set this to something like
# "Bottlerocket Remix by ${CORP}" or "${CORP}'s Bottlerocket Remix"
BUILDSYS_PRETTY_NAME = "Bottlerocket OS"

# These can be overridden with -e to change configuration for pubsys (`cargo
# make repo`).  In addition, you can set RELEASE_START_TIME to determine when
# update waves and repo metadata expiration times will start, instead of
# starting now.  (This can be an RFC3339 date, or an offset like "in X
# hours/days/weeks".)
PUBLISH_EXPIRATION_POLICY_PATH = "${BUILDSYS_ROOT_DIR}/tools/pubsys/policies/repo-expiration/2w-2w-1w.toml"
PUBLISH_WAVE_POLICY_PATH = "${BUILDSYS_ROOT_DIR}/sources/updater/waves/default-waves.toml"
PUBLISH_INFRA_CONFIG_PATH = "${BUILDSYS_ROOT_DIR}/Infra.toml"
# Default repo to read from PUBLISH_INFRA_CONFIG_PATH
PUBLISH_REPO = "default"

PUBLISH_LOG_LEVEL = "info"

# This can be overridden with -e to change the path to the file containing SSM
# parameter templates.  This file determines the parameter names and values
# that will be published to SSM when you run `cargo make ssm`.  See
# tools/pubsys/policies/ssm/README.md for more information.
PUBLISH_SSM_TEMPLATES_PATH = "${BUILDSYS_ROOT_DIR}/tools/pubsys/policies/ssm/defaults.toml"

# Specifies whether to validate all targets when validating TUF repositories
REPO_VALIDATE_TARGETS = "true"
# Specifies the timeframe to look for upcoming repository metadata expirations
REPO_METADATA_EXPIRING_WITHIN = "3 days"
# When refreshing repositories, you can set REPO_UNSAFE_REFRESH=true to refresh repositories that have expired metadata files.

# You can also set PUBLISH_REGIONS to override the list of regions from
# Infra.toml for AMI and SSM commands; it's a comma-separated list like
# "us-west-2,us-east-1".
# You can set NO_PROGRESS=true to not print progress bars during snapshot upload.
# You can use ALLOW_CLOBBER=true with the `ssm` task to make it overwrite existing values.
# (This is not required with `promote-ssm` because the intent of promotion is overwriting.)

# This can be overridden to provide a custom import spec for a VMware OVA.
# Using configuration from Infra.toml, we substitute the correct value for
# network, and whether or not to mark a VM as a template
VMWARE_IMPORT_SPEC_PATH = "${BUILDSYS_ROOT_DIR}/tools/pubsys/support/vmware/import_spec.template"

# You can set VMWARE_DATACENTERS to override the list of datacenters from
# Infra.toml for VMware commands; it's a comma-separated list like
# "datacenter1,datacenter2"


# The URL to use for a cache of sourcecode to bypass using upstream sources.
BUILDSYS_LOOKASIDE_CACHE = "https://cache.bottlerocket.aws"

# Disallow pulling directly Upstream URLs when lookaside cache results in MISSes as a fallback.
# To use the upstream source as fallback, override this on the command line and set it to 'true'
BUILDSYS_UPSTREAM_SOURCE_FALLBACK = "false"

# We require license checks to pass to build an image.  If you're working on a
# local change and don't have license information yet, you can run with `-e
# BUILDSYS_ALLOW_FAILED_LICENSE_CHECK=true` to allow the build to continue even
# if the license check fails.
BUILDSYS_ALLOW_FAILED_LICENSE_CHECK = "false"

# Disallow pulling licenses from Upstream URLs. To fetch licenses from the upstream source,
# override this on the command line and set it to 'true'
BUILDSYS_UPSTREAM_LICENSE_FETCH= "false"

# This controls how many `docker build` commands we'll invoke at once.
BUILDSYS_JOBS = "8"

CARGO_HOME = "${BUILDSYS_ROOT_DIR}/.cargo"
# This needs to end with pkg/mod so that we can mount the parent of pkg/mod as GOPATH.
GO_MOD_CACHE = "${BUILDSYS_ROOT_DIR}/.gomodcache/pkg/mod"
# The list of Go modules found in the sources directory. These must be passed, space delimited,
# if you have Go sourcecode.
GO_MODULES = ""

DOCKER_BUILDKIT = "1"

# This is the filename suffix for operations that write out AMI information to
# file.  It can be overridden with -e in situations where a user is using
# multiple `Infra.toml` files for publishing to different places, and wants to
# write AMI information to specifically named files.
AMI_DATA_FILE_SUFFIX = "amis.json"

# This is the filename suffix for operations that write out SSM parameter information
# to file. It can be overridden with -e.
SSM_DATA_FILE_SUFFIX = "ssm-params.json"

# The type of testsys test that should be run.
# `quick` will run a quick test which usually tests that the instances are reachable.
# `conformance` will run a certified conformance test, these tests may take up to 3 hrs.
# `migration` will run an upgrade downgrade test including:
#    1: an initial `quick` test
#    2: a migration from TESTSYS_STARTING_VERSION to BUILDSYS_FULL_VERSION
#    3: a `quick` test on the migrated instances
#    4: a migration from BUILDSYS_FULL_VERSION back to TESTSYS_STARTING_VERSION
#    5: a final `quick` test on the downgraded instances
# TESTSYS_STARTING_IMAGE_ID can be used to provide the correct starting image for migration tests.
TESTSYS_TEST = "quick"
# The default path to the testsys cluster's kubeconfig file. This is used for all testsys calls.
CARGO_MAKE_DEFAULT_TESTSYS_KUBECONFIG_PATH = "${BUILDSYS_ROOT_DIR}/testsys.kubeconfig"
# The last released version of bottlerocket.
TESTSYS_STARTING_VERSION = { script = ["git tag --list --sort=version:refname 'v*' | tail -1"] }
# The commit for the last release of bottlerocket.
TESTSYS_STARTING_COMMIT = { script = ["git describe --tag ${TESTSYS_STARTING_VERSION} --always --exclude '*' || echo 00000000"] }
TESTSYS_TESTS_DIR = "${BUILDSYS_ROOT_DIR}/tests"
TESTSYS_TEST_CONFIG_PATH = "${BUILDSYS_ROOT_DIR}/Test.toml"

TESTSYS_LOG_LEVEL = "info"

[env.development]
# Certain variables are defined here to allow us to override a component value
# on the command line.

# Depends on ${BUILDSYS_JOBS}.
CARGO_MAKE_CARGO_LIMIT_JOBS = "--jobs ${BUILDSYS_JOBS}"
CARGO_MAKE_CARGO_ARGS = "--offline --locked"

# Depends on ${BUILDSYS_ARCH} and ${BUILDSYS_VARIANT}.
BUILDSYS_OUTPUT_DIR = "${BUILDSYS_IMAGES_DIR}/${BUILDSYS_ARCH}-${BUILDSYS_VARIANT}"

# Depends on a number of variables defined above, and each other.
BUILDSYS_VERSION_FULL="${BUILDSYS_VERSION_IMAGE}-${BUILDSYS_VERSION_BUILD}"
# These names are used as prefixes for build and repo steps.
BUILDSYS_NAME_VARIANT="${BUILDSYS_NAME}-${BUILDSYS_VARIANT}-${BUILDSYS_ARCH}"
BUILDSYS_NAME_VERSION="${BUILDSYS_NAME}-${BUILDSYS_VERSION_FULL}"
BUILDSYS_NAME_FULL="${BUILDSYS_NAME_VARIANT}-${BUILDSYS_VERSION_FULL}"
# This name does not include the build short SHA
BUILDSYS_NAME_FRIENDLY = "${BUILDSYS_NAME_VARIANT}-v${BUILDSYS_VERSION_IMAGE}"

# For variant build artifacts.
BUILDSYS_VARIANT_DIR = "${BUILDSYS_OUTPUT_DIR}/${BUILDSYS_VERSION_FULL}"

# Depends on ${BUILDSYS_SBKEYS_DIR} and ${BUILDSYS_SBKEYS_PROFILE}.
BUILDSYS_SBKEYS_PROFILE_DIR = "${BUILDSYS_SBKEYS_DIR}/${BUILDSYS_SBKEYS_PROFILE}"

# Path to repo-specific root role.
PUBLISH_REPO_ROOT_JSON = "${BUILDSYS_ROOT_DIR}/roles/${PUBLISH_REPO}.root.json"
# If you don't specify a signing key in Infra.toml, we generate one at this path.
PUBLISH_REPO_KEY = "${BUILDSYS_ROOT_DIR}/keys/${PUBLISH_REPO}.pem"
# Repo directories have subdirectories for variant/arch, so we only want version here.
PUBLISH_REPO_BASE_DIR = "${BUILDSYS_BUILD_DIR}/repos"
PUBLISH_REPO_OUTPUT_DIR = "${PUBLISH_REPO_BASE_DIR}/${PUBLISH_REPO}/${BUILDSYS_NAME_VERSION}"
# The default name of registered AMIs; override by setting PUBLISH_AMI_NAME.
PUBLISH_AMI_NAME_DEFAULT = "${BUILDSYS_NAME}-${BUILDSYS_VARIANT}-${BUILDSYS_ARCH}-v${BUILDSYS_VERSION_IMAGE}-${BUILDSYS_VERSION_BUILD}"

# The name of the kmod kit archive, used to ease building out-of-tree kernel modules.
BUILDSYS_KMOD_KIT = "${BUILDSYS_VARIANT}-${BUILDSYS_ARCH}-kmod-kit-v${BUILDSYS_VERSION_IMAGE}.tar.xz"
BUILDSYS_KMOD_KIT_PATH = "${BUILDSYS_VARIANT_DIR}/${BUILDSYS_KMOD_KIT}"

# The name of the OVA bundle that will be built if the current variant builds VMDK artifacts
BUILDSYS_OVA = "${BUILDSYS_NAME_VARIANT}-v${BUILDSYS_VERSION_IMAGE}.ova"
BUILDSYS_OVA_PATH = "${BUILDSYS_VARIANT_DIR}/${BUILDSYS_OVA}"
BUILDSYS_OVF_TEMPLATE = "${BUILDSYS_ROOT_DIR}/variants/${BUILDSYS_VARIANT}/template.ovf"

# The default name of uploaded OVAs; override by setting VMWARE_VM_NAME
VMWARE_VM_NAME_DEFAULT = "${BUILDSYS_NAME}-${BUILDSYS_VARIANT}-${BUILDSYS_ARCH}-v${BUILDSYS_VERSION_IMAGE}-${BUILDSYS_VERSION_BUILD}"

# Config file for Boot Configuration initrd generation
BOOT_CONFIG_INPUT = "${BUILDSYS_ROOT_DIR}/bootconfig-input"
# Boot Configuration initrd
BOOT_CONFIG = "${BUILDSYS_ROOT_DIR}/bootconfig.data"

# Determines the kubeconfig that should be used by testsys. If no kubeconfig was provided and the
# default kubeconfig location does not exist, use the users default kubeconfig.
CARGO_MAKE_TESTSYS_KUBECONFIG_ARG = {script = [
'''
if ! [ -n "${TESTSYS_KUBECONFIG}" ] && [ -s "${TESTSYS_TESTS_DIR}/testsys.kubeconfig" ] && [ -s "${CARGO_MAKE_DEFAULT_TESTSYS_KUBECONFIG_PATH}" ];then
   echo "No kubeconfig was specified and a kubeconfig was found in 2 possible locations: '${TESTSYS_TESTS_DIR}/testsys.kubeconfig' and '${CARGO_MAKE_DEFAULT_TESTSYS_KUBECONFIG_PATH}'"
   exit 1
fi
if [ -n "${TESTSYS_KUBECONFIG}" ]; then
   # If the user provides a kubeconfig path it should be used.
   echo "--kubeconfig ${TESTSYS_KUBECONFIG}"
elif [ -s "${TESTSYS_TESTS_DIR}/testsys.kubeconfig" ]; then
   # If the kubeconfig is in the TESTSYS_TESTS_DIR it should be used.
   echo "--kubeconfig ${TESTSYS_TESTS_DIR}/testsys.kubeconfig"
elif [ -s "${CARGO_MAKE_DEFAULT_TESTSYS_KUBECONFIG_PATH}" ]; then
   # If the default kubeconfig exists it should be used.
   echo "--kubeconfig ${CARGO_MAKE_DEFAULT_TESTSYS_KUBECONFIG_PATH}"
fi
'''
]}

# Args that will be passed into all testsys invocations.
CARGO_MAKE_TESTSYS_ARGS = "${CARGO_MAKE_TESTSYS_KUBECONFIG_ARG}"

TESTSYS_TEST_CONFIG_PATH = { script = [
'''
if [ -s "${TESTSYS_TEST_CONFIG_PATH}" ] && [ -s "${TESTSYS_TESTS_DIR}/Test.toml" ];then
   echo "There can only be 1 config file. 2 config files were found: '${TESTSYS_TEST_CONFIG_PATH}' and '${TESTSYS_TESTS_DIR}/Test.toml'"
   exit 1
fi
if [ -s "${TESTSYS_TEST_CONFIG_PATH}" ]; then
   # If the config path exists
   echo "${TESTSYS_TEST_CONFIG_PATH}"
elif [ -s "${TESTSYS_TESTS_DIR}/Test.toml" ]; then
   # If the test config is in the TESTSYS_TESTS_DIR it should be used.
   echo "${TESTSYS_TESTS_DIR}/Test.toml"
else
   echo "${TESTSYS_TEST_CONFIG_PATH}"
fi
'''
] }

# These are variables that are not meant to be set by users of `twoliter make`. These are intended
# to be set only by Twoliter itself when it invokes `cargo make`.
[env.private]
# The URI for the SDK image must be provided.
TLPRIVATE_SDK_IMAGE = ""

####################################################################################################

[tasks.setup]
script_runner = "bash"
script = [
'''
# Ensure we use a supported architecture
case "${BUILDSYS_ARCH}" in
   x86_64|aarch64) ;;
   *)
      echo "Unrecognized architecture '${BUILDSYS_ARCH}'; please use 'x86_64 or 'aarch64'"
      exit 1
      ;;
esac

# Ensure the tools directory has been set
if [ -z "${TWOLITER_TOOLS_DIR}" ];then
   echo "TWOLITER_TOOLS_DIR must be defined and must be non-zero in length."
   exit 1
fi

# Ensure TLPRIVATE_SDK_IMAGE is set
if [ -z "${TLPRIVATE_SDK_IMAGE}" ];then
   echo "TLPRIVATE_SDK_IMAGE must be defined and must be non-zero in length."
   echo "Are you using Twoliter? It is a bug if Twoliter has invoked cargo make without this."
   exit 1
fi

# Ensure BUILDSYS_VERSION_IMAGE is set
if [[ -z "${BUILDSYS_VERSION_IMAGE}" ]];then
   echo "BUILDSYS_VERSION_IMAGE must be defined and must be non-zero in length."
   echo "Are you using Twoliter? It is a bug if Twoliter has invoked cargo make without this."
   exit 1
fi

mkdir -p ${BUILDSYS_BUILD_DIR}
mkdir -p ${BUILDSYS_OUTPUT_DIR}
mkdir -p ${BUILDSYS_PACKAGES_DIR}
mkdir -p ${BUILDSYS_KITS_DIR}
mkdir -p ${BUILDSYS_STATE_DIR}
mkdir -p ${BUILDSYS_METADATA_DIR}
mkdir -p ${GO_MOD_CACHE}
'''
]

[tasks.setup-build]
dependencies = ["setup"]
script = [
'''
for cmd in docker gzip lz4; do
  if ! command -v ${cmd} >/dev/null 2>&1 ; then
    echo "required program '${cmd}' not found" >&2
    exit 1
  fi
done
'''
]

[tasks.fetch]
dependencies = [
  "fetch-sdk",
  "fetch-sources",
  "fetch-vendored",
]

[tasks.fetch-sdk]
dependencies = ["setup-build"]
script_runner = "bash"
script = [
'''
if ! docker image inspect "${TLPRIVATE_SDK_IMAGE}" >/dev/null 2>&1 ; then
  if ! docker pull "${TLPRIVATE_SDK_IMAGE}" ; then
    echo "failed to pull '${TLPRIVATE_SDK_IMAGE}'" >&2
    exit 1
  fi
fi
'''
]

[tasks.fetch-sources]
dependencies = ["setup"]
script_runner = "bash"
script = [
'''
for ws in sources variants .; do
  [ -s "${BUILDSYS_ROOT_DIR}/${ws}/Cargo.toml" ] || continue
  cargo fetch --locked --manifest-path "${BUILDSYS_ROOT_DIR}/${ws}/Cargo.toml"
done

chmod -R o+r ${CARGO_HOME}
'''
]

[tasks.fetch-vendored]
dependencies = ["fetch-sdk"]
script = [
'''
go_fetch() {
  local module
  module="${1:?}"
  ${TWOLITER_TOOLS_DIR}/docker-go \
    --module-path "${BUILDSYS_SOURCES_DIR}/${module}" \
    --sdk-image ${TLPRIVATE_SDK_IMAGE} \
    --go-mod-cache ${GO_MOD_CACHE} \
    --command "go list -mod=readonly ./... >/dev/null && go mod vendor"
}

for m in ${GO_MODULES}; do
  go_fetch ${m}
done
'''
]

[tasks.unit-tests]
dependencies = ["fetch-sdk", "fetch-sources", "fetch-vendored"]
script = [
'''
export VARIANT="${BUILDSYS_VARIANT}"

cargo test \
  ${CARGO_BUILD_ARGS} \
  ${CARGO_MAKE_CARGO_ARGS} \
  --manifest-path ${BUILDSYS_SOURCES_DIR}/Cargo.toml \
  --all

# unit tests (go)
test_go_module() {
  local module
  module="${1:?}"
  ${TWOLITER_TOOLS_DIR}/docker-go \
    --module-path "${BUILDSYS_SOURCES_DIR}/${module}" \
    --sdk-image ${TLPRIVATE_SDK_IMAGE} \
    --go-mod-cache ${GO_MOD_CACHE} \
    --command "cd cmd/$module; go test -v"
}

for m in ${GO_MODULES}; do
  test_go_module ${m}
done
'''
]

# A top level target for devs to ensure review and patch readiness
[tasks.check]
dependencies = [
   "check-cargo-version",
   "unit-tests",
   "check-fmt",
   "check-lints",
   "check-migrations",
]

[tasks.check-fmt]
script = [
'''
rc=0
# For golang first-party source code
go_fmt() {
  local module
  module="${1:?}"
  ${TWOLITER_TOOLS_DIR}/docker-go \
    --module-path "${BUILDSYS_SOURCES_DIR}/${module}" \
    --sdk-image ${TLPRIVATE_SDK_IMAGE} \
    --go-mod-cache ${GO_MOD_CACHE} \
    --command "gofmt -l cmd/$module"
}

for m in ${GO_MODULES}; do
  unformatted_files=$(go_fmt ${m})
  if [ -n "${unformatted_files}" ]; then
    echo "${unformatted_files}"
    rc=1
  fi
done

# For rust first-party source code
if ! docker run --rm \
   -u $(id -u):$(id -g) \
   -e CARGO_HOME="/tmp/.cargo" \
   -v "${CARGO_HOME}":/tmp/.cargo \
   -v "${BUILDSYS_ROOT_DIR}/sources":/tmp/sources \
   "${TLPRIVATE_SDK_IMAGE}" \
   cargo fmt \
  --manifest-path /tmp/sources/Cargo.toml \
  --message-format short \
  --all \
  -- --check; then
  rc=1
fi

if [ "${rc}" -ne 0 ]; then
  echo "Found unformatted source files listed above. First-party source code is checked with gofmt and rustfmt." >&2
  exit $rc
fi
'''
]

[tasks.check-lints]
dependencies = [
   "check-clippy",
   "check-shell",
   "check-golangci-lint",
]

[tasks.check-clippy]
script = [
'''
rc=0

export VARIANT="${BUILDSYS_VARIANT}"

# For rust first-party source code
if ! docker run --rm \
   -u $(id -u):$(id -g) \
   -e CARGO_HOME="/tmp/.cargo" \
   -v "${CARGO_HOME}":/tmp/.cargo \
   -v "${BUILDSYS_ROOT_DIR}/sources":/tmp/sources \
   -e VARIANT \
   "${TLPRIVATE_SDK_IMAGE}" \
   cargo clippy \
  --manifest-path /tmp/sources/Cargo.toml \
  --locked -- -D warnings --no-deps; then
  rc=1
fi

if [ "${rc}" -ne 0 ]; then
  echo "Found lint warnings. First-party source code is checked with clippy." >&2
  exit $rc
fi
'''
]

[tasks.check-shell]
script = [
'''
rc=0

# For bash first-party shell code
if ! docker run --rm \
  --network=none \
  --user "$(id -u):$(id -g)" \
  --security-opt="label=disable" \
  -v "${BUILDSYS_TOOLS_DIR}":/tmp/tools \
  "${TLPRIVATE_SDK_IMAGE}" \
  bash -c \
    'flagged_scripts=0 && \
    cd /tmp/tools && \
    for shell_script in $(grep -l --directories=skip --regexp="^#\!.*bash$" * ); do
      if ! shellcheck \
        --external-sources \
        --source-path=SCRIPTDIR \
        --format=gcc \
        --severity=warning \
        "${shell_script}"; then
        ((++flagged_scripts))
      fi
    done && \
    if [ "${flagged_scripts}" -ne 0 ]; then
      exit 1
    fi'; then
  rc=1
fi

if [ "${rc}" -ne 0 ]; then
  echo "Found lint warnings. First-party shell code is checked with ShellCheck." >&2
  exit $rc
fi
'''
]

[tasks.check-golangci-lint]
script = [
'''
top_path=$(pwd)
config_path="${top_path}/.golangci.yaml"

for m in ${GO_MODULES}; do
    cd "sources/${m}"
    mod_name=$(pwd)
    docker run --rm \
        -v "${mod_name}":/"${mod_name}" \
        -v "${config_path}":/"${config_path}" \
        -w /"${mod_name}" \
        golangci/golangci-lint \
        golangci-lint run --config "${config_path}"
    cd "${top_path}"
done'''
]

[tasks.check-migrations]
script_runner = "bash"
script = [
'''
# Collect all found problems and report in bulk; patterns become easier to see
problems=()

# From Release.toml's
#
#     version = "1.14.0"
#                ^^^^^^
#             extract this
version=$(grep -Po '(?<=^version = ")[0-9.]+(?=")' Release.toml)
if [[ -z ${version} ]]; then
    echo "Cannot determine current Bottlerocket version."
    exit 1
fi

migrations_root="sources/api/migration/migrations/v${version}"

# First pass: Check all migrations explicitly listed in Release.toml

# From Release.toml's
#
#     "(0.4.0, 0.4.1)" = ["migrate_v0.4.1_add-version-lock-ignore-waves.lz4", "migrate_v0.4.1_pivot-repo-2020-07-07.lz4"]
#                                         ^^^^^^^^^^^^^^^^^^^^^^^^^^^^^                       ^^^^^^^^^^^^^^^^^^^^^
#                                                  extract this                                     and this
mapfile -t migrations < <(
    grep -Po "(?<=\"migrate_v${version}_)[^\"]+(?=.lz4\")" Release.toml
)
for name in "${migrations[@]}"; do
    # actual migration exists
    if ! [[ -d ${migrations_root}/${name} ]]; then
        problems+=("Migration '${name}' does not exist")
        continue
    fi

    # migration's Cargo.toml
    pattern="name = \"${name}\""
    if ! grep -q "${pattern}" "${migrations_root}/${name}/Cargo.toml"; then
        problems+=("Migration '${name}' is named differently in its Cargo.toml")
    fi

    # sources/Cargo.toml
    pattern="${migrations_root#sources/}/${name}"
    if ! grep -q "${pattern}" sources/Cargo.toml; then
        problems+=("Migration '${name}' is missing in sources/Cargo.toml")
    fi

    # sources/Cargo.lock
    pattern="name = \"${name}\""
    if ! grep -q "${pattern}" sources/Cargo.lock; then
        problems+=("Migration '${name}' is missing in sources/Cargo.lock")
    fi
done

# Second pass: Find existing migrations that have not been listed in Release.toml

if [[ -d ${migrations_root} ]]; then
    mapfile -t undeclared_migrations < <(
        comm -13 \
            <(printf '%s\n' "${migrations[@]}" | LC=C sort) \
            <(find "${migrations_root}" -mindepth 1 -maxdepth 1 -type d -printf '%f\n' | LC=C sort)
    )
    for name in "${undeclared_migrations[@]}"; do
        problems+=("Migration '${name}' is missing a declaration in Release.toml")
    done
fi

# Rattle off whatever we found

if [[ ${#problems[@]} -gt 0 ]]; then
    echo "Found ${#problems[@]} problem(s) with data store migrations:"
    printf "    - %s\n" "${problems[@]}"
    exit 1
fi
'''
]

[tasks.build-sbkeys]
dependencies = ["fetch-sdk"]
script_runner = "bash"
script = [
'''
# Check the profile for all files needed for Secure Boot signing.
profile="${BUILDSYS_SBKEYS_PROFILE_DIR}"

found=0
# A local profile has signing keys and certificates, while an AWS profile
# has a config for the aws-kms-pkcs11 helper. Either type is supported.
if [ -s "${profile}/shim-sign.key" ] && \
   [ -s "${profile}/shim-sign.crt" ] && \
   [ -s "${profile}/code-sign.key" ] && \
   [ -s "${profile}/code-sign.crt" ] ; then
   let found+=1
elif [ -s "${profile}/kms-sign.json" ] ; then
   let found+=1
fi

expected=1
for f in {PK,KEK,db,vendor}.crt config-sign.key efi-vars.{json,aws} ; do
  let expected+=1
  [ -s "${profile}/${f}" ] && let found+=1
done

if [ "${found}" -eq "${expected}" ] ; then
  exit 0
fi

if [ "${found}" -gt 0 ] ; then
  echo "Incomplete Secure Boot signing profile found in ${profile}." >&2
  echo "Missing $(( expected - found )) files." >&2
  exit 1
fi

echo "No Secure Boot signing profile found in ${profile}." >&2
echo "Generating local keys." >&2

mkdir -p "${BUILDSYS_SBKEYS_PROFILE_DIR}"
${BUILDSYS_SBKEYS_DIR}/generate-local-sbkeys \
  --sdk-image "${TLPRIVATE_SDK_IMAGE}" \
  --output-dir "${BUILDSYS_SBKEYS_PROFILE_DIR}"
'''
]

# We need Cargo version 1.51 or higher in order to build a workspace's
# dependency during build-package
[tasks.check-cargo-version]
script_runner = "bash"
script = [
'''
set -euo pipefail
cargo_version=$(cargo --version | awk '{print $2}')
strarr=(${cargo_version//./ })
cargo_major="${strarr[0]}"
cargo_minor="${strarr[1]}"
if [ "${cargo_major}" -gt "1" ] ; then
  # cargo is version 2 or higher, so it's higher than 1.51
  exit 0
fi
if [ "${cargo_minor}" -lt "51" ] ; then
  echo "Error: Cargo 1.51.0 or greater is required, your version is ${cargo_version}" >&2
  exit 1
fi
'''
]

[tasks.boot-config]
dependencies = ["fetch-sdk"]
script_runner = "bash"
script = [
'''
set -euo pipefail

if [ ! -s "${BOOT_CONFIG_INPUT}" ]; then
   echo "No boot configuration file exists, please create one at ${BOOT_CONFIG_INPUT}"
   exit 1
fi

# If a Boot Config initrd already exists update it, otherwise create a new one
boot_config_tmp=""
boot_config=""
if [ -s "${BOOT_CONFIG}" ]; then
   echo "Boot config exists at '${BOOT_CONFIG}', updating it with input ${BOOT_CONFIG_INPUT}"
   boot_config="${BOOT_CONFIG}"
else
   echo "Creating a new boot config from input ${BOOT_CONFIG_INPUT}"
   boot_config_tmp=$(mktemp /tmp/bootconfig.data.XXXXX)
   boot_config="${boot_config_tmp}"
fi

docker run --rm \
   --network=none \
   --user "$(id -u):$(id -g)" \
   --security-opt="label=disable" \
   -v "${BOOT_CONFIG_INPUT}":/tmp/bootconfig-input \
   -v "${boot_config}":/tmp/bootconfig.data \
   "${TLPRIVATE_SDK_IMAGE}" \
   bootconfig -a /tmp/bootconfig-input /tmp/bootconfig.data

if [ -e "${boot_config_tmp}" ] ; then
   mv "${boot_config_tmp}" "${BOOT_CONFIG}"
fi
echo "Boot configuration initrd may be found at ${BOOT_CONFIG}"
'''
]

[tasks.validate-boot-config]
dependencies = ["fetch-sdk"]
script_runner = "bash"
script = [
'''
docker run --rm \
   --network=none \
   --user "$(id -u):$(id -g)" \
   --security-opt="label=disable" \
   -v "${BOOT_CONFIG}":/tmp/bootconfig.data \
   "${TLPRIVATE_SDK_IMAGE}" \
   bootconfig -l /tmp/bootconfig.data
'''
]

# Reads the project's workspace Cargo dependency graph to a json file. Needed by buildsys when
# building packages, kits and variants.
[tasks.cargo-metadata]
dependencies = ["setup"]
script_runner = "bash"
script = [
'''
OLD_WS_MANIFEST="${BUILDSYS_ROOT_DIR}/variants/Cargo.toml"
NEW_WS_MANIFEST="${BUILDSYS_ROOT_DIR}/Cargo.toml"
if [ -s "${OLD_WS_MANIFEST}" ] && [ -s "${NEW_WS_MANIFEST}" ]; then
  echo "Found two project workspaces: ${OLD_WS_MANIFEST} and ${NEW_WS_MANIFEST}.">&2
  echo "This configuration is not supported.">&2
  exit 1
elif [ -s "${NEW_WS_MANIFEST}" ]; then
  PROJECT_MANIFEST="${NEW_WS_MANIFEST}"
elif [ -s "${OLD_WS_MANIFEST}" ]; then
  echo "Found deprecated project workspace ${OLD_WS_MANIFEST}.">&2
  echo "Please relocate it to ${NEW_WS_MANIFEST}.">&2
  PROJECT_MANIFEST="${OLD_WS_MANIFEST}"
else
  echo "Could not find project workspace at ${NEW_WS_MANIFEST}. Please create it." >&2
  exit 1
fi

rm -f "${BUILDSYS_CARGO_METADATA_PATH}"
cargo metadata \
  --format-version 1 \
  --manifest-path "${PROJECT_MANIFEST}" \
  --offline \
  --all-features \
  > "${BUILDSYS_CARGO_METADATA_PATH}"
'''
]

# Builds a package including its build-time and runtime dependency packages.
[tasks.build-package]
dependencies = ["check-cargo-version", "fetch", "publish-setup", "fetch-licenses", "cargo-metadata"]
script_runner = "bash"
script = [
'''
set -e
if [ -z "${PACKAGE}" ]; then
    echo "The PACKAGE environment variable must be set. For example:"
    echo "cargo make -e PACKAGE=kernel build-package"
    exit 1
fi

export PATH="${TWOLITER_TOOLS_DIR}:${PATH}"

# Parse the variant into its components and set additional variables.
eval "$(bottlerocket-variant)"
export BUILDSYS_VARIANT_PLATFORM="${BUILDSYS_VARIANT_PLATFORM:?}"
export BUILDSYS_VARIANT_RUNTIME="${BUILDSYS_VARIANT_RUNTIME:?}"
export BUILDSYS_VARIANT_FAMILY="${BUILDSYS_VARIANT_FAMILY:?}"
export BUILDSYS_VARIANT_FLAVOR="${BUILDSYS_VARIANT_FLAVOR}"

# Relocate an existing target directory to the new location, to avoid breaking
# compatibility on upgrade. On downgrade, the missing directory will trigger a
# full rebuild, which is good because the new layout of RPM artifacts is not
# compatible with previous versions.
if [ -d "${BUILDSYS_ROOT_DIR}/variants/target/${BUILDSYS_ARCH}" ]; then
  mkdir -p "${BUILDSYS_ROOT_DIR}/target"
  mv \
    "${BUILDSYS_ROOT_DIR}/variants/target/${BUILDSYS_ARCH}" \
    "${BUILDSYS_ROOT_DIR}/target/${BUILDSYS_ARCH}"
fi

# Save built artifacts for each architecture.  We don't set this everywhere
# because we build host tools with cargo as well, like buildsys and pubsys.
export CARGO_TARGET_DIR="${BUILDSYS_ROOT_DIR}/target/${BUILDSYS_ARCH}"

cargo build \
  ${CARGO_BUILD_ARGS} \
  ${CARGO_MAKE_CARGO_ARGS} \
  ${CARGO_MAKE_CARGO_LIMIT_JOBS} \
  --manifest-path "${BUILDSYS_ROOT_DIR}/packages/${PACKAGE}/Cargo.toml"
'''
]

<<<<<<< HEAD
# Builds a kit including its dependency packages.
[tasks.build-kit]
dependencies = ["check-cargo-version", "fetch", "publish-setup", "fetch-licenses", "cargo-metadata"]
=======
# Builds a package including its build-time and runtime dependency packages.
[tasks.build-package]
dependencies = ["check-cargo-version", "fetch", "publish-setup", "cargo-metadata"]
>>>>>>> c89e1f08
script_runner = "bash"
script = [
'''
set -e
if [ -z "${BUILDSYS_KIT}" ]; then
    echo "The BUILDSYS_KIT environment variable must be set. For example:"
    echo "cargo make -e BUILDSYS_KIT=core-kit build-kit"
    exit 1
fi
export PATH="${TWOLITER_TOOLS_DIR}:${PATH}"

# TODO - remove this once package builds no longer require variant variables.
# Parse the variant into its components and set additional variables.
eval "$(bottlerocket-variant)"
export BUILDSYS_VARIANT_PLATFORM="${BUILDSYS_VARIANT_PLATFORM:?}"
export BUILDSYS_VARIANT_RUNTIME="${BUILDSYS_VARIANT_RUNTIME:?}"
export BUILDSYS_VARIANT_FAMILY="${BUILDSYS_VARIANT_FAMILY:?}"
export BUILDSYS_VARIANT_FLAVOR="${BUILDSYS_VARIANT_FLAVOR}"

# Save built artifacts for each architecture.  We don't set this everywhere
# because we build host tools with cargo as well, like buildsys and pubsys.
export CARGO_TARGET_DIR=${BUILDSYS_ROOT_DIR}/target/${BUILDSYS_ARCH}

cargo build \
  ${CARGO_BUILD_ARGS} \
  ${CARGO_MAKE_CARGO_ARGS} \
  ${CARGO_MAKE_CARGO_LIMIT_JOBS} \
  --manifest-path "${BUILDSYS_ROOT_DIR}/kits/${BUILDSYS_KIT}/Cargo.toml"
'''
]

[tasks.build-variant]
dependencies = ["fetch", "build-sbkeys", "publish-setup", "cargo-metadata"]
script = [
'''
export PATH="${TWOLITER_TOOLS_DIR}:${PATH}"

# Parse the variant into its components and set additional variables.
eval "$(bottlerocket-variant)"
export BUILDSYS_VARIANT_PLATFORM="${BUILDSYS_VARIANT_PLATFORM:?}"
export BUILDSYS_VARIANT_RUNTIME="${BUILDSYS_VARIANT_RUNTIME:?}"
export BUILDSYS_VARIANT_FAMILY="${BUILDSYS_VARIANT_FAMILY:?}"
export BUILDSYS_VARIANT_FLAVOR="${BUILDSYS_VARIANT_FLAVOR}"

# Relocate an existing target directory to the new location, to avoid breaking
# compatibility on upgrade. On downgrade, the missing directory will trigger a
# full rebuild, which is good because the new layout of RPM artifacts is not
# compatible with previous versions.
if [ -d "${BUILDSYS_ROOT_DIR}/variants/target/${BUILDSYS_ARCH}" ]; then
  mkdir -p "${BUILDSYS_ROOT_DIR}/target"
  mv \
    "${BUILDSYS_ROOT_DIR}/variants/target/${BUILDSYS_ARCH}" \
    "${BUILDSYS_ROOT_DIR}/target/${BUILDSYS_ARCH}"
fi

# Save built artifacts for each architecture.  We don't set this everywhere
# because we build host tools with cargo as well, like buildsys and pubsys.
export CARGO_TARGET_DIR=${BUILDSYS_ROOT_DIR}/target/${BUILDSYS_ARCH}

rm -rf "${BUILDSYS_OUTPUT_DIR}/latest"
cargo build \
  ${CARGO_BUILD_ARGS} \
  ${CARGO_MAKE_CARGO_ARGS} \
  ${CARGO_MAKE_CARGO_LIMIT_JOBS} \
  --manifest-path variants/${BUILDSYS_VARIANT}/Cargo.toml
ln -snf "${BUILDSYS_VERSION_FULL}" "${BUILDSYS_OUTPUT_DIR}/latest"
'''
]

[tasks.repack-variant]
dependencies = ["fetch-sdk", "build-sbkeys", "publish-setup"]
script = [
'''
export PATH="${TWOLITER_TOOLS_DIR}:${PATH}"

# Parse the variant into its components and set additional variables.
eval "$(bottlerocket-variant)"

OUTPUT_LOGS_DIR="${BUILDSYS_LOGS_DIR}/${BUILDSYS_ARCH}-${BUILDSYS_VARIANT}"
REPACK_OUTPUT_LOG="${OUTPUT_LOGS_DIR}/${BUILDSYS_VERSION_FULL}/repack.out"

rm -rf "${OUTPUT_LOGS_DIR:?}"
mkdir -p "${OUTPUT_LOGS_DIR}/${BUILDSYS_VERSION_FULL}"
if ! buildsys repack-variant \
  --cargo-manifest-dir "variants/${BUILDSYS_VARIANT}" \
  >"${REPACK_OUTPUT_LOG}"; then
  printf '\n'
  cat "${REPACK_OUTPUT_LOG}"
  exit 1
fi
ln -snf "${BUILDSYS_VERSION_FULL}" "${OUTPUT_LOGS_DIR}/latest"
'''
]

[tasks.check-licenses]
dependencies = ["fetch"]
script = [
'''
run_cargo_deny="
(cd /tmp/sources && cargo deny --all-features check --disable-fetch licenses bans sources)
"
set +e
docker run --rm \
  --network=none \
  --user "$(id -u):$(id -g)" \
  --security-opt="label=disable" \
  -e CARGO_HOME="/tmp/.cargo" \
  -v "${CARGO_HOME}":/tmp/.cargo \
  -v "${BUILDSYS_ROOT_DIR}/sources":/tmp/sources \
  "${TLPRIVATE_SDK_IMAGE}" \
  bash -c "${run_cargo_deny}"
[ "${?}" -eq 0 ] || [ "${BUILDSYS_ALLOW_FAILED_LICENSE_CHECK}" = "true" ]
'''
]

[tasks.build]
dependencies = [
    "check-licenses",
    "build-variant",
]

[tasks.publish-setup]
script = [
'''
set -e
export PATH="${TWOLITER_TOOLS_DIR}:${PATH}"

if [ "${ALLOW_MISSING_KEY}" = "true" ]; then
   ALLOW_MISSING_KEY_ARG="--allow-missing-key"
fi

pubsys-setup \
   --log-level "${PUBLISH_LOG_LEVEL}" \
   --infra-config-path "${PUBLISH_INFRA_CONFIG_PATH}" \
   --root-role-path "${PUBLISH_REPO_ROOT_JSON}" \
   --default-key-path "${PUBLISH_REPO_KEY}" \
   --repo "${PUBLISH_REPO}" \
   ${ALLOW_MISSING_KEY_ARG}
'''
]

[tasks.publish-setup-without-key]
env = { "ALLOW_MISSING_KEY" = "true" }
run_task = "publish-setup"

# Builds a local repository based on the 'latest' built targets.  Uses pubsys
# to create a repo under /build/repos, named after the arch/variant/version,
# containing subdirectories for the repo metadata and targets.
[tasks.repo]
# Rather than depend on "build", which currently rebuilds images each run, we
# check for the image files below to save time.  This does mean that `cargo
# make` must be run before `cargo make repo`.
dependencies = ["publish-setup", "fetch-sources"]
script_runner = "bash"
script = [
'''
set -e

cleanup() {
   [ -n "${MIGRATIONS_DIR}" ] && rm -rf "${MIGRATIONS_DIR}"
}
trap 'cleanup' EXIT

export PATH="${TWOLITER_TOOLS_DIR}:${PATH}"

bootlz4="${BUILDSYS_VARIANT_DIR}/${BUILDSYS_NAME_FULL}-boot.ext4.lz4"
rootlz4="${BUILDSYS_VARIANT_DIR}/${BUILDSYS_NAME_FULL}-root.ext4.lz4"
hashlz4="${BUILDSYS_VARIANT_DIR}/${BUILDSYS_NAME_FULL}-root.verity.lz4"
if [ ! -s "${bootlz4}" ] || [ ! -s "${rootlz4}" ] || [ ! -s "${hashlz4}" ]; then
   echo "Image files don't exist for the current version/commit - ${BUILDSYS_VERSION_FULL} - please run 'cargo make'" >&2
   exit 1
fi

COPY_REPO_TARGETS=()

# TODO: only add migrations from Release.toml, not all
MIGRATIONS_DIR="$(mktemp -d)"
tar xpf "${BUILDSYS_VARIANT_DIR}/${BUILDSYS_NAME_FULL}-migrations.tar" -C "${MIGRATIONS_DIR}"
for file in ${MIGRATIONS_DIR}/*; do
   [ -e "${file}" ] || continue
   COPY_REPO_TARGETS+=("--copy-target ${file}")
done

# Include the kmod kit in the repo so it's easier to build out-of-tree kernel
# modules for a given release.
LINK_REPO_TARGETS=("--link-target ${BUILDSYS_KMOD_KIT_PATH}")

# Include the os and data disk images in the repo both with and without a
# friendly name if they exist.  Check for the existence of the image and not
# the friendly symlink to guard against the case where the link may not have
# been created. `pubsys` will also fail if the friendly link does not exist
os_disk_img="${BUILDSYS_VARIANT_DIR}/${BUILDSYS_NAME_FULL}.img.lz4"
os_disk_img_friendly="${BUILDSYS_VARIANT_DIR}/${BUILDSYS_NAME_FRIENDLY}.img.lz4"
if [ -s "${os_disk_img}" ] ; then
   LINK_REPO_TARGETS+=("--link-target ${os_disk_img}")
   LINK_REPO_TARGETS+=("--link-target ${os_disk_img_friendly}")
fi

data_disk_img="${BUILDSYS_VARIANT_DIR}/${BUILDSYS_NAME_FULL}-data.img.lz4"
data_disk_img_friendly="${BUILDSYS_VARIANT_DIR}/${BUILDSYS_NAME_FRIENDLY}-data.img.lz4"
if [ -s "${data_disk_img}" ]; then
   LINK_REPO_TARGETS+=("--link-target ${data_disk_img}")
   LINK_REPO_TARGETS+=("--link-target ${data_disk_img_friendly}")
fi

# Ensure we link an OVA if an OVF template exists (in which case we should have
# built an OVA)
if [ -s "${BUILDSYS_OVF_TEMPLATE}" ]; then
   if [ -s "${BUILDSYS_OVA_PATH}" ]; then
      LINK_REPO_TARGETS+=("--link-target ${BUILDSYS_OVA_PATH}")
   else
      echo "An OVA doesn't exist for the current version/commit - ${BUILDSYS_VERSION_FULL}. An OVA is required to build a repo" >&2
      exit 1
   fi
fi

pubsys \
   --log-level "${PUBLISH_LOG_LEVEL}" \
   --infra-config-path "${PUBLISH_INFRA_CONFIG_PATH}" \
   \
   repo \
   \
   --repo "${PUBLISH_REPO}" \
   --arch "${BUILDSYS_ARCH}" \
   --version "${BUILDSYS_VERSION_IMAGE}" \
   --variant "${BUILDSYS_VARIANT}" \
   \
   --boot-image "${bootlz4}" \
   --root-image "${rootlz4}" \
   --hash-image "${hashlz4}" \
   ${LINK_REPO_TARGETS[*]} \
   ${COPY_REPO_TARGETS[*]} \
   \
   --repo-expiration-policy-path "${PUBLISH_EXPIRATION_POLICY_PATH}" \
   --release-config-path "${BUILDSYS_RELEASE_CONFIG_PATH}" \
   --wave-policy-path "${PUBLISH_WAVE_POLICY_PATH}" \
   \
   ${RELEASE_START_TIME:+--release-start-time ${RELEASE_START_TIME}} \
   \
   --root-role-path "${PUBLISH_REPO_ROOT_JSON}" \
   --default-key-path "${PUBLISH_REPO_KEY}" \
   \
   --outdir "${PUBLISH_REPO_OUTPUT_DIR}"

ln -sfn "${PUBLISH_REPO_OUTPUT_DIR##*/}" "${PUBLISH_REPO_OUTPUT_DIR%/*}/latest"
'''
]

[tasks.validate-repo]
dependencies = ["publish-setup-without-key", "fetch-sources"]
script_runner = "bash"
script = [
'''
set -e

export PATH="${TWOLITER_TOOLS_DIR}:${PATH}"

if [ "${REPO_VALIDATE_TARGETS}" = "true" ]; then
   REPO_VALIDATE_TARGETS_ARG="--validate-targets"
fi

pubsys \
   --log-level "${PUBLISH_LOG_LEVEL}" \
   --infra-config-path "${PUBLISH_INFRA_CONFIG_PATH}" \
   \
   validate-repo \
   \
   --repo "${PUBLISH_REPO}" \
   --arch "${BUILDSYS_ARCH}" \
   --variant "${BUILDSYS_VARIANT}" \
   \
   --root-role-path "${PUBLISH_REPO_ROOT_JSON}" \
   ${REPO_VALIDATE_TARGETS_ARG}
'''
]

[tasks.fetch-variant]
dependencies = ["publish-setup-without-key"]
script_runner = "bash"
script = [
'''
set -e

export PATH="${TWOLITER_TOOLS_DIR}:${PATH}"

mkdir -p "${BUILDSYS_VARIANT_DIR}"

pubsys \
   --log-level "${PUBLISH_LOG_LEVEL}" \
   --infra-config-path "${PUBLISH_INFRA_CONFIG_PATH}" \
   \
   fetch-variant \
   \
   --repo "${PUBLISH_REPO}" \
   --arch "${BUILDSYS_ARCH}" \
   --variant "${BUILDSYS_VARIANT}" \
   --version "${BUILDSYS_VERSION_IMAGE}" \
   --build "${BUILDSYS_VERSION_BUILD}" \
   \
   --variant-manifest "${BUILDSYS_ROOT_DIR}/variants/${BUILDSYS_VARIANT}/Cargo.toml" \
   --filename-prefix "${FILENAME_PREFIX:-"${BUILDSYS_NAME_FULL}"}" \
   --root-role-path "${PUBLISH_REPO_ROOT_JSON}" \
   \
   --outdir "${BUILDSYS_OUTPUT_DIR}"\
'''
]

[tasks.fetch-friendly-variant]
env = { "FILENAME_PREFIX" = "${BUILDSYS_NAME_FRIENDLY}" }
run_task = "fetch-variant"

[tasks.fetch-ova]
run_task = "fetch-friendly-variant"

[tasks.check-repo-expirations]
dependencies = ["publish-setup-without-key", "fetch-sources"]
script_runner = "bash"
script = [
'''
set -e

export PATH="${TWOLITER_TOOLS_DIR}:${PATH}"

pubsys \
   --log-level "${PUBLISH_LOG_LEVEL}" \
   --infra-config-path "${PUBLISH_INFRA_CONFIG_PATH}" \
   \
   check-repo-expirations \
   \
   --repo "${PUBLISH_REPO}" \
   --arch "${BUILDSYS_ARCH}" \
   --variant "${BUILDSYS_VARIANT}" \
   \
   --root-role-path "${PUBLISH_REPO_ROOT_JSON}" \
   --expiration-limit "${REPO_METADATA_EXPIRING_WITHIN}"
'''
]

[tasks.refresh-repo]
dependencies = ["publish-setup", "fetch-sources"]
script_runner = "bash"
script = [
'''
set -e

export PATH="${TWOLITER_TOOLS_DIR}:${PATH}"

if [ "${REPO_UNSAFE_REFRESH}" = "true" ]; then
   REPO_UNSAFE_REFRESH_ARG="--unsafe-refresh"
fi

pubsys \
   --log-level "${PUBLISH_LOG_LEVEL}" \
   --infra-config-path "${PUBLISH_INFRA_CONFIG_PATH}" \
   \
   refresh-repo \
   \
   --repo "${PUBLISH_REPO}" \
   --arch "${BUILDSYS_ARCH}" \
   --variant "${BUILDSYS_VARIANT}" \
   \
   --root-role-path "${PUBLISH_REPO_ROOT_JSON}" \
   --default-key-path "${PUBLISH_REPO_KEY}" \
   --repo-expiration-policy-path "${PUBLISH_EXPIRATION_POLICY_PATH}" \
   ${REPO_UNSAFE_REFRESH_ARG} \
   --outdir "${PUBLISH_REPO_OUTPUT_DIR}"
'''
]

[tasks.ami]
# Rather than depend on "build", which currently rebuilds images each run, we
# depend on publish-tools and check for the image files below to save time.
# This does mean that `cargo make` must be run before `cargo make ami`.
dependencies = ["setup-build", "fetch-sources"]
script_runner = "bash"
script = [
'''
set -e

export PATH="${TWOLITER_TOOLS_DIR}:${PATH}"

cleanup() {
   ([ -f "${os_image}" ] && rm -f "${os_image}") ||:
   ([ -f "${data_image}" ] && rm -f "${data_image}") ||:
}
trap 'cleanup' EXIT

# Unlz4 the os image, and the data image if present
oslz4="${BUILDSYS_VARIANT_DIR}/${BUILDSYS_NAME_FULL}.img.lz4"
os_image="${oslz4%.lz4}"
if [ ! -s "${oslz4}" ]; then
   echo "Image file doesn't exist for the current version/commit - ${BUILDSYS_VERSION_FULL} - please run 'cargo make'" >&2
   exit 1
fi
lz4 -df "${oslz4}" "${os_image}"

datalz4="${BUILDSYS_VARIANT_DIR}/${BUILDSYS_NAME_FULL}-data.img.lz4"
data_image="${datalz4%.lz4}"

# We will only have a data image if the variant uses the "split" format.
is_split="no"
if [ -s "${datalz4}" ] ; then
   lz4 -df "${datalz4}" "${data_image}"
   is_split="yes"
fi

os_volume_args=(--os-image "${os_image}")
data_volume_args=()
if [ "${is_split}" == "yes" ] ; then
   # Pass the data image to register as a snapshot.
   data_volume_args+=(--data-image "${data_image}")
fi

ami_output="${BUILDSYS_VARIANT_DIR}/${BUILDSYS_NAME_FULL}-${AMI_DATA_FILE_SUFFIX}"
ami_output_latest="${BUILDSYS_VARIANT_DIR}/${BUILDSYS_NAME_VARIANT}-${AMI_DATA_FILE_SUFFIX}"

ami_name="${PUBLISH_AMI_NAME:-${PUBLISH_AMI_NAME_DEFAULT}}"

pubsys \
   --log-level "${PUBLISH_LOG_LEVEL}" \
   --infra-config-path "${PUBLISH_INFRA_CONFIG_PATH}" \
   \
   ami \
   \
   "${os_volume_args[@]}" \
   "${data_volume_args[@]}" \
   \
   --variant-manifest "${BUILDSYS_ROOT_DIR}/variants/${BUILDSYS_VARIANT}/Cargo.toml" \
   --uefi-data "${BUILDSYS_SBKEYS_PROFILE_DIR}/efi-vars.aws" \
   --arch "${BUILDSYS_ARCH}" \
   --name "${ami_name}" \
   --description "${PUBLISH_AMI_DESCRIPTION:-${ami_name}}" \
   \
   --ami-output "${ami_output}" \
   \
   ${NO_PROGRESS:+--no-progress} \
   ${PUBLISH_REGIONS:+--regions "${PUBLISH_REGIONS}"}

ln -snf "${ami_output##*/}" "${ami_output_latest}"
'''
]

[tasks.ami-public]
# Rather than depend on "build", which currently rebuilds images each run, we
# depend on publish-tools and check for the input file below to save time.
# This does mean that `cargo make ami` must be run before `cargo make ami-public`.
dependencies = ["fetch-sources"]
script_runner = "bash"
script = [
'''
set -e

export PATH="${TWOLITER_TOOLS_DIR}:${PATH}"

ami_input="${BUILDSYS_VARIANT_DIR}/${BUILDSYS_NAME_FULL}-${AMI_DATA_FILE_SUFFIX}"
if [ ! -s "${ami_input}" ]; then
   echo "AMI input file doesn't exist for the current version/commit - ${BUILDSYS_VERSION_FULL} - please run 'cargo make ami'" >&2
   exit 1
fi

pubsys \
   --log-level "${PUBLISH_LOG_LEVEL}" \
   --infra-config-path "${PUBLISH_INFRA_CONFIG_PATH}" \
   \
   publish-ami \
   --grant \
   --group-names all \
   \
   --ami-input "${ami_input}" \
   ${PUBLISH_REGIONS:+--regions "${PUBLISH_REGIONS}"}
'''
]

[tasks.ami-private]
# Rather than depend on "build", which currently rebuilds images each run, we
# depend on publish-tools and check for the input file below to save time.
# This does mean that `cargo make ami` must be run before `cargo make ami-private`.
dependencies = ["fetch-sources"]
script_runner = "bash"
script = [
'''
set -e

export PATH="${TWOLITER_TOOLS_DIR}:${PATH}"

ami_input="${BUILDSYS_VARIANT_DIR}/${BUILDSYS_NAME_FULL}-${AMI_DATA_FILE_SUFFIX}"
if [ ! -s "${ami_input}" ]; then
   echo "AMI input file doesn't exist for the current version/commit - ${BUILDSYS_VERSION_FULL} - please run 'cargo make ami'" >&2
   exit 1
fi

pubsys \
   --log-level "${PUBLISH_LOG_LEVEL}" \
   --infra-config-path "${PUBLISH_INFRA_CONFIG_PATH}" \
   \
   publish-ami \
   --revoke \
   --group-names all \
   \
   --ami-input "${ami_input}" \
   ${PUBLISH_REGIONS:+--regions "${PUBLISH_REGIONS}"}
'''
]

[tasks.grant-ami]
# Rather than depend on "build", which currently rebuilds images each run, we
# depend on publish-tools and check for the input file below to save time.
# This does mean that `cargo make ami` must be run before `cargo make grant-ami`.
dependencies = ["fetch-sources"]
script_runner = "bash"
script = [
'''
set -e

export PATH="${TWOLITER_TOOLS_DIR}:${PATH}"

if [ -z "${GRANT_TO_USERS}" ] && [ -z "${GRANT_TO_GROUPS}" ] && [ -z "${GRANT_TO_ORGS}" ] && [ -z "${GRANT_TO_ORG_UNITS}" ]; then
   echo "GRANT_TO_USERS, GRANT_TO_GROUPS, GRANT_TO_ORGs, and/or GRANT_TO_ORG_UNITS is mandatory for grant-ami; please give a comma-separated list of user IDs, group names, organizations, or organizational units" >&2
   exit 1
fi

ami_input="${BUILDSYS_VARIANT_DIR}/${BUILDSYS_NAME_FULL}-${AMI_DATA_FILE_SUFFIX}"
if [ ! -s "${ami_input}" ]; then
   echo "AMI input file doesn't exist for the current version/commit - ${BUILDSYS_VERSION_FULL} - please run 'cargo make ami'" >&2
   exit 1
fi

pubsys \
   --log-level "${PUBLISH_LOG_LEVEL}" \
   --infra-config-path "${PUBLISH_INFRA_CONFIG_PATH}" \
   \
   publish-ami \
   --grant \
   ${GRANT_TO_USERS:+--user-ids "${GRANT_TO_USERS}"} \
   ${GRANT_TO_GROUPS:+--group-names "${GRANT_TO_GROUPS}"} \
   ${GRANT_TO_ORGS:+--organization-arns "${GRANT_TO_ORGS}"} \
   ${GRANT_TO_ORG_UNITS:+--organizational-unit-arns "${GRANT_TO_ORG_UNITS}"} \
   \
   --ami-input "${ami_input}" \
   ${PUBLISH_REGIONS:+--regions "${PUBLISH_REGIONS}"}
'''
]

[tasks.revoke-ami]
# Rather than depend on "build", which currently rebuilds images each run, we
# depend on publish-tools and check for the input file below to save time.
# This does mean that `cargo make ami` must be run before `cargo make revoke-ami`.
dependencies = ["fetch-sources"]
script_runner = "bash"
script = [
'''
set -e

export PATH="${TWOLITER_TOOLS_DIR}:${PATH}"

if [ -z "${REVOKE_FROM_USERS}" ] && [ -z "${REVOKE_FROM_GROUPS}" ] && [ -z "${REVOKE_FROM_ORGS}" ] && [ -z "${REVOKE_FROM_ORG_UNITS}" ]; then
   echo "REVOKE_FROM_USERS, REVOKE_FROM_GROUPS, REVOKE_FROM_ORGS, and/or REVOKE_FROM_ORG_UNITS is mandatory for revoke-ami; please give a comma-separated list of user IDs, group names, organizations, or organizational units" >&2
   exit 1
fi

ami_input="${BUILDSYS_VARIANT_DIR}/${BUILDSYS_NAME_FULL}-${AMI_DATA_FILE_SUFFIX}"
if [ ! -s "${ami_input}" ]; then
   echo "AMI input file doesn't exist for the current version/commit - ${BUILDSYS_VERSION_FULL} - please run 'cargo make ami'" >&2
   exit 1
fi

pubsys \
   --log-level "${PUBLISH_LOG_LEVEL}" \
   --infra-config-path "${PUBLISH_INFRA_CONFIG_PATH}" \
   \
   publish-ami \
   --revoke \
   ${REVOKE_FROM_USERS:+--user-ids "${REVOKE_FROM_USERS}"} \
   ${REVOKE_FROM_GROUPS:+--group-names "${REVOKE_FROM_GROUPS}"} \
   ${REVOKE_FROM_ORGS:+--organization-arns "${REVOKE_FROM_ORGS}"} \
   ${REVOKE_FROM_ORG_UNITS:+--organizational-unit-arns "${REVOKE_FROM_ORG_UNITS}"} \
   \
   --ami-input "${ami_input}" \
   ${PUBLISH_REGIONS:+--regions "${PUBLISH_REGIONS}"}
'''
]

[tasks.validate-ami]
# Rather than depend on "build", which currently rebuilds images each run, we
# depend on publish-tools and check for the input file below to save time.
# This does mean that `cargo make ami` must be run before `cargo make validate-ami`.
dependencies = ["fetch-sources"]
script_runner = "bash"
script = [
'''
set -e

export PATH="${TWOLITER_TOOLS_DIR}:${PATH}"

expected_amis_path="${BUILDSYS_VARIANT_DIR}/${BUILDSYS_NAME_FULL}-${AMI_DATA_FILE_SUFFIX}"
if [ ! -s "${expected_amis_path}" ]; then
   echo "AMI input file doesn't exist for the current version/commit - ${BUILDSYS_VERSION_FULL} - please run 'cargo make ami'" >&2
   exit 1
fi

pubsys \
   --log-level "${PUBLISH_LOG_LEVEL}" \
   --infra-config-path "${PUBLISH_INFRA_CONFIG_PATH}" \
   \
   validate-ami \
   \
   --expected-amis-path "${expected_amis_path}" \
   \
   ${AMI_VALIDATION_RESULTS_FILTER:+--write-results-filter "${AMI_VALIDATION_RESULTS_FILTER}"} \
   ${AMI_VALIDATION_RESULTS_PATH:+--write-results-path "${AMI_VALIDATION_RESULTS_PATH}"}
'''
]

[tasks.ssm]
# Rather than depend on "build", which currently rebuilds images each run, we
# depend on publish-tools and check for the input file below to save time.
# This does mean that `cargo make ami` must be run before `cargo make ssm`.
dependencies = ["fetch-sources"]
script_runner = "bash"
script = [
'''
set -e

export PATH="${TWOLITER_TOOLS_DIR}:${PATH}"

ami_input="${BUILDSYS_VARIANT_DIR}/${BUILDSYS_NAME_FULL}-${AMI_DATA_FILE_SUFFIX}"
if [ ! -s "${ami_input}" ]; then
   echo "AMI input file doesn't exist for the current version/commit - ${BUILDSYS_VERSION_FULL} - please run 'cargo make ami'" >&2
   exit 1
fi

ssm_parameter_output="${BUILDSYS_VARIANT_DIR}/${BUILDSYS_NAME_FULL}-${SSM_DATA_FILE_SUFFIX}"

pubsys \
   --log-level "${PUBLISH_LOG_LEVEL}" \
   --infra-config-path "${PUBLISH_INFRA_CONFIG_PATH}" \
   \
   ssm \
   \
   --ami-input "${ami_input}" \
   --arch "${BUILDSYS_ARCH}" \
   --variant "${BUILDSYS_VARIANT}" \
   --version "${BUILDSYS_VERSION_FULL}" \
   --template-path "${PUBLISH_SSM_TEMPLATES_PATH}" \
   --ssm-parameter-output "${ssm_parameter_output}" \
   \
   ${PUBLISH_REGIONS:+--regions "${PUBLISH_REGIONS}"} \
   ${ALLOW_CLOBBER:+--allow-clobber}
'''
]

[tasks.promote-ssm]
dependencies = ["fetch-sources"]
script_runner = "bash"
script = [
'''
set -e

export PATH="${TWOLITER_TOOLS_DIR}:${PATH}"

source="${SSM_SOURCE:-${BUILDSYS_VERSION_FULL}}"
target="${SSM_TARGET}"
if [ -z "${target}" ]; then
   echo "SSM_TARGET is mandatory for promote-ssm; please give the version (or pointer like "latest") to which you want to promote ${source}" >&2
   exit 1
fi

ssm_parameter_output="${BUILDSYS_VARIANT_DIR}/${BUILDSYS_NAME_FULL}-${SSM_DATA_FILE_SUFFIX}"

pubsys \
   --log-level "${PUBLISH_LOG_LEVEL}" \
   --infra-config-path "${PUBLISH_INFRA_CONFIG_PATH}" \
   \
   promote-ssm \
   \
   --arch "${BUILDSYS_ARCH}" \
   --variant "${BUILDSYS_VARIANT}" \
   --source "${source}" \
   --target "${target}" \
   --template-path "${PUBLISH_SSM_TEMPLATES_PATH}" \
   --ssm-parameter-output "${ssm_parameter_output}" \
   \
   ${PUBLISH_REGIONS:+--regions "${PUBLISH_REGIONS}"}
'''
]

[tasks.validate-ssm]
# Rather than depend on "build", which currently rebuilds images each run, we
# depend on publish-tools and check for the input file below to save time.
# This does mean that `cargo make ssm` must be run before `cargo make validate-ssm`.
dependencies = ["fetch-sources"]
script_runner = "bash"
script = [
'''
set -e

export PATH="${TWOLITER_TOOLS_DIR}:${PATH}"

expected_parameters_path="${BUILDSYS_VARIANT_DIR}/${BUILDSYS_NAME_FULL}-${SSM_DATA_FILE_SUFFIX}"
if [ ! -s "${expected_parameters_path}" ]; then
   echo "SSM parameters file doesn't exist for the current version/commit - ${BUILDSYS_VERSION_FULL} - please run 'cargo make ssm'" >&2
   exit 1
fi

pubsys \
   --log-level "${PUBLISH_LOG_LEVEL}" \
   --infra-config-path "${PUBLISH_INFRA_CONFIG_PATH}" \
   \
   validate-ssm \
   \
   --expected-parameters-path "${expected_parameters_path}" \
   \
   ${SSM_VALIDATION_RESULTS_FILTER:+--write-results-filter "${SSM_VALIDATION_RESULTS_FILTER}"} \
   ${SSM_VALIDATION_RESULTS_PATH:+--write-results-path "${SSM_VALIDATION_RESULTS_PATH}"}
'''
]

[tasks._upload-ova-base]
# Rather than depend on "build", which currently rebuilds images each run, we
# depend on publish-tools and check for the image files below to save time.
# This does mean that `cargo make` must be run before
# `cargo make _upload-ova-base`.
dependencies = ["setup-build", "fetch-sources"]
script_runner = "bash"
script = [
'''
set -e

export PATH="${TWOLITER_TOOLS_DIR}:${PATH}"

ova_path="${BUILDSYS_VARIANT_DIR}/${BUILDSYS_NAME_FULL}.ova"
if [ ! -s "${ova_path}" ]; then
   echo "An OVA doesn't exist for the current version/commit - ${BUILDSYS_VERSION_FULL} - please run 'cargo make'" >&2
   exit 1
fi

vm_name="${VMWARE_VM_NAME:-${VMWARE_VM_NAME_DEFAULT}}"

pubsys \
   --log-level "${PUBLISH_LOG_LEVEL}" \
   --infra-config-path "${PUBLISH_INFRA_CONFIG_PATH}" \
   \
   upload-ova \
   \
   --ova "${ova_path}" \
   --spec "${VMWARE_IMPORT_SPEC_PATH}" \
   --name "${vm_name}" \
   \
   ${MARK_OVA_AS_TEMPLATE:+--mark-as-template} \
   \
   ${VMWARE_DATACENTERS:+--datacenters "${VMWARE_DATACENTERS}"}
'''
]

# This task runs `_upload-ova-base` which will upload the OVA and *not* mark it
# as a template
[tasks.upload-ova]
script_runner = "bash"
extend = "_upload-ova-base"

# This task runs `_upload-ova-base` with the environment variable
# `MARK_OVA_AS_TEMPLATE` set, which will upload the OVA *and* mark it as a
# template
[tasks.vmware-template]
script_runner = "bash"
env = { "MARK_OVA_AS_TEMPLATE" = "true" }
extend = "_upload-ova-base"

[tasks.clean]
dependencies = [
  "clean-sources",
  "clean-packages",
  "clean-kits",
  "clean-images",
  "clean-logs",
  "clean-repos",
  "clean-state",
  "clean-tools",
  "clean-metadata",
  "clean-workspace",
]

[tasks.clean-sources]
script_runner = "bash"
script = [
'''

if [ -f "${BUILDSYS_SOURCES_DIR}/Cargo.toml" ]; then
    cargo clean --manifest-path "${BUILDSYS_SOURCES_DIR}/Cargo.toml"
fi

rm -f ${BUILDSYS_TOOLS_DIR}/bin/*
'''
]

[tasks.clean-workspace]
script_runner = "bash"
script = [
'''
# The workspace manifest could be the old one under variants, or the new one at
# the project root.
for ws in variants .; do
  manifest="${BUILDSYS_ROOT_DIR}/${ws}/Cargo.toml"
  [ -s "${manifest}" ] || continue
  # The targets directory could be under variants, or at the root, for either of
  # the possible workspace manifest locations.
  for td in target variants/target ; do
    targets="${BUILDSYS_ROOT_DIR}/${td}/${BUILDSYS_ARCH}"
    [ -d "${targets}" ] || continue
    CARGO_TARGET_DIR="${targets}" cargo clean --manifest-path "${manifest}"
  done
done
'''
]

[tasks.clean-packages]
script_runner = "bash"
script = [
'''
rm -rf ${BUILDSYS_PACKAGES_DIR}
'''
]

[tasks.clean-kits]
script_runner = "bash"
script = [
'''
rm -rf ${BUILDSYS_KITS_DIR}
'''
]

[tasks.clean-images]
script_runner = "bash"
script = [
'''
rm -rf ${BUILDSYS_IMAGES_DIR}
'''
]

[tasks.clean-logs]
script_runner = "bash"
script = [
'''
rm -rf ${BUILDSYS_LOGS_DIR}
'''
]

[tasks.clean-repos]
script_runner = "bash"
script = [
'''
rm -rf ${PUBLISH_REPO_BASE_DIR}
'''
]

[tasks.clean-state]
script_runner = "bash"
script = [
'''
rm -rf ${BUILDSYS_STATE_DIR}
'''
]

[tasks.clean-tools]
script_runner = "bash"
script = [
'''
if [ -n "${TWOLITER_TOOLS_DIR}" ] ; then
  rm -rf "${TWOLITER_TOOLS_DIR}"
fi
'''
]

[tasks.clean-metadata]
script_runner = "bash"
script = [
'''
rm -rf "${BUILDSYS_METADATA_DIR}"
'''
]

# Deletes cached code used for Bottlerocket builds
[tasks.purge-cache]
dependencies = [
  "purge-go-vendor",
  "purge-cargo",
]

# This task will delete vendored Go code, primarily, the Go module cache.
# The Go module cache is intentionally readonly and does not have writable
# subdirectories or files. So, we first need to perform the `chmod` in order to
# have permissions to delete it.
# See for more context: https://github.com/golang/go/issues/27455
[tasks.purge-go-vendor]
script_runner = "bash"
script = [
    '''
    chmod -R 755 ${GO_MOD_CACHE}
    rm -rf ${GO_MOD_CACHE}
    '''
]

# This task will remove all the cached Rust code found in the cargo home dir
[tasks.purge-cargo]
script_runner = "bash"
script = [
    '''
    rm -rf ${CARGO_HOME}
    '''
]

[tasks.setup-test]
script = [
    '''
    set -eu
    export PATH="${TWOLITER_TOOLS_DIR}:${PATH}"
    testsys --log-level=${TESTSYS_LOG_LEVEL} ${CARGO_MAKE_TESTSYS_ARGS} install
    '''
]

# This task is used to test bottlerocket build artifacts. By default the region first listed in Infra.toml
# is used for testing; however, `TESTSYS_REGION` can be used to test in a different region.
[tasks.test]
script = [
    '''
    set -eu
    ami_input="${BUILDSYS_VARIANT_DIR}/${BUILDSYS_NAME_FULL}-${AMI_DATA_FILE_SUFFIX}"
    testsys_ami_input=""
    if [ -s "${ami_input}" ]; then
      testsys_ami_input="--ami-input ${ami_input}"
    fi
    export PATH="${TWOLITER_TOOLS_DIR}:${PATH}"
    # The ami that is selected from `amis.json` is determined by `TESTSYS_REGION` if set; otherwise,
    # it is the first region listed in `Infra.toml` (for aws variants).
    testsys --log-level=${TESTSYS_LOG_LEVEL} ${CARGO_MAKE_TESTSYS_ARGS} run ${TESTSYS_TEST} \
      ${testsys_ami_input} \
      ${TESTSYS_AWS_SECRET_NAME:+--secret ${TESTSYS_AWS_SECRET_NAME}} \
      ${@}
    '''
]

# This task will clear all tests from the testsys cluster.
# To delete all passed tests use `cargo make clean-test --passed`
# To delete all failed tests use `cargo make clean-test --failed`
# To delete all incomplete tests use `cargo make clean-test --running`
[tasks.clean-test]
script = [
    '''
    set -eu
    export PATH="${TWOLITER_TOOLS_DIR}:${PATH}"
    testsys --log-level=${TESTSYS_LOG_LEVEL} ${CARGO_MAKE_TESTSYS_ARGS} delete --test ${@}
    '''
]

# This task will clear all tests and resources from the testsys cluster.
[tasks.reset-test]
script = [
    '''
    set -eu
    export PATH="${TWOLITER_TOOLS_DIR}:${PATH}"
    testsys --log-level=${TESTSYS_LOG_LEVEL} ${CARGO_MAKE_TESTSYS_ARGS} delete ${@}
    '''
]

# This task will clear all testsys components from the testsys cluster.
[tasks.uninstall-test]
script = [
   '''
   set -eu
   export PATH="${TWOLITER_TOOLS_DIR}:${PATH}"
   testsys --log-level=${TESTSYS_LOG_LEVEL} ${CARGO_MAKE_TESTSYS_ARGS} uninstall
   '''
]

# This task will clear all testsys components from the testsys cluster.
[tasks.purge-test]
dependencies = ["reset-test","uninstall-test"]

# This task will call watch on the `status` testsys command to show the results of all tests.
# To see all passed tests use `cargo make watch-test --passed`
# To see all failed tests use `cargo make watch-test --failed`
# To see all incomplete tests use `cargo make watch-test --running`
[tasks.watch-test]
script = [
   '''
   set -eu
   export PATH="${TWOLITER_TOOLS_DIR}:${PATH}"
   watch -- testsys --log-level=${TESTSYS_LOG_LEVEL} ${CARGO_MAKE_TESTSYS_ARGS} status --test ${@}
   '''
]

# This task will call watch on the `status` testsys command to show the results of all tests and
# resources.
# To see all incomplete crds use `cargo make watch-test-all --running`
[tasks.watch-test-all]
script = [
   '''
   set -eu
   export PATH="${TWOLITER_TOOLS_DIR}:${PATH}"
   watch -- testsys --log-level=${TESTSYS_LOG_LEVEL} ${CARGO_MAKE_TESTSYS_ARGS} status ${@}
   '''
]

# This task will retrieve testsys logs from a test. You can add `--follow` to continue to receive
# logs as they come in.
[tasks.log-test]
script = [
   '''
   set -eu
   export PATH="${TWOLITER_TOOLS_DIR}:${PATH}"
   testsys --log-level=${TESTSYS_LOG_LEVEL} ${CARGO_MAKE_TESTSYS_ARGS} logs --test ${@}
   '''
]

# This task is useful for using the current tree's testsys without symlinks
[tasks.testsys]
script = [
   '''
   set -eu
   export PATH="${TWOLITER_TOOLS_DIR}:${PATH}"
   testsys --log-level=${TESTSYS_LOG_LEVEL} ${CARGO_MAKE_TESTSYS_ARGS} ${@}
   '''
]

[tasks.default]
alias = "build"<|MERGE_RESOLUTION|>--- conflicted
+++ resolved
@@ -768,7 +768,7 @@
 
 # Builds a package including its build-time and runtime dependency packages.
 [tasks.build-package]
-dependencies = ["check-cargo-version", "fetch", "publish-setup", "fetch-licenses", "cargo-metadata"]
+dependencies = ["check-cargo-version", "fetch", "publish-setup", "cargo-metadata"]
 script_runner = "bash"
 script = [
 '''
@@ -811,15 +811,9 @@
 '''
 ]
 
-<<<<<<< HEAD
 # Builds a kit including its dependency packages.
 [tasks.build-kit]
 dependencies = ["check-cargo-version", "fetch", "publish-setup", "fetch-licenses", "cargo-metadata"]
-=======
-# Builds a package including its build-time and runtime dependency packages.
-[tasks.build-package]
-dependencies = ["check-cargo-version", "fetch", "publish-setup", "cargo-metadata"]
->>>>>>> c89e1f08
 script_runner = "bash"
 script = [
 '''
